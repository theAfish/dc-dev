--- conflicted
+++ resolved
@@ -97,46 +97,6 @@
 				      const std::vector<int > &			sec_a, 
 				      const double &				rmin, 
 				      const double &				rmax);
-
-<<<<<<< HEAD
-=======
-inline
-void compute_descriptor_se_r (std::vector<double > &		descrpt_r,
-			      std::vector<double > &		descrpt_r_deriv,
-			      std::vector<double > &		rij_r,
-			      const std::vector<double > &	posi,
-			      const int &			ntypes,
-			      const std::vector<int > &		type,
-			      const SimulationRegion<double> &	region,
-			      const bool &			b_pbc,
-			      const int &			i_idx,
-			      const std::vector<int > &		fmt_nlist_r,
-			      const std::vector<int > &		sec_r,
-			      const double &			rmin, 
-			      const double &			rmax);
-
-struct NeighborInfo 
-{
-  int type;
-  double dist;
-  int index;
-  NeighborInfo () 
-      : type (0), dist(0), index(0) 
-      {
-      }
-  NeighborInfo (int tt, double dd, int ii) 
-      : type (tt), dist(dd), index(ii) 
-      {
-      }
-  bool operator < (const NeighborInfo & b) const 
-      {
-	return (type < b.type || 
-		(type == b.type && 
-		 (dist < b.dist || 
-		  (dist == b.dist && index < b.index) ) ) );
-      }
-};
->>>>>>> d3fb14f2
 
 static void 
 compute_dRdT (double (* dRdT)[9], 
